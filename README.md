# Confidential Cat Counter

<<<<<<< HEAD
<p align="center">
  <img src="assets/catalyst.png" alt="Confidential Cat Counter" width="420" />
</p>
=======
![Confidential Cat Counter](./assets/catalyst.png)
>>>>>>> 8b5a1f35

A privacy-preserving machine learning reference architecture demonstrating client-side encryption with server-side ML processing.

## Overview

The Confidential Cat Counter showcases how to build applications that process sensitive data through machine learning models while maintaining privacy by design and preventing abuse, providing external clients with cryptographic guarantees that sensitive data cannot be exfiltrated using policy‑governed inference and (on the roadmap) attestation‑gated decryption. Images are encrypted in the browser before transmission, processed by ONNX‑compatible YOLO models, and results returned through a secure pipeline.

Note: The current reference enforces pre‑ and post‑inference policies via a minimal egress guard. Policies are declarative and auditable today, and can be executed in a confidential runtime with attestation‑gated decryption on the roadmap.

**Key Principle**: Server never sees plaintext data, yet can still perform meaningful ML inference and provide technical guarantees to clients.

## Solving the $500B Enterprise Privacy Challenge

**89% of Fortune 500 companies can't use ML on their most valuable data due to privacy concerns.** Healthcare providers sit on petabytes of patient data that could revolutionize treatment, but HIPAA compliance blocks ML initiatives. Financial institutions have transaction patterns that could detect fraud in real time, but PCI requirements prevent data processing. Legal firms possess document insights that could transform case strategies, but confidentiality agreements create barriers.

**What if you could run machine learning on sensitive data without ever exposing it?**

The Confidential Cat Counter demonstrates a complete reference architecture for privacy‑preserving ML that helps teams avoid choosing between innovation and compliance.

## Features

- **🔒 Client-Side Encryption**: AWS Encryption SDK integration with browser-native crypto
- **🤖 Multi-Model Support**: YOLO-NAS, YOLOv5/8/11 with automatic fallback
- **📦 Containerized Deployment**: Docker Compose with health checks and monitoring
- **🔐 Security-First Design**: Rate limiting, input validation, CSP, CORS protection
- **⚖️ License Compliant**: Apache 2.0 licensed (including ML models)
- **🧪 Comprehensive Testing**: Unit, integration, and security test suites
- Declarative, auditable policy hooks (pre/post inference)
- Minimal egress guard (allow/deny/redact) with structured audit logs

## Business Impact

### For Security Teams
- Reduce audit preparation time with cryptographic proof of data protection
- Avoid ML breach costs through zero‑exposure architecture
- Pass GDPR/HIPAA audits with verifiable privacy guarantees

### For ML Teams
- Faster time‑to‑production for sensitive data projects
- Unlock value from previously inaccessible datasets
- Deploy confidential ML with a familiar developer experience

## Why This Beats Alternatives

| Challenge | Traditional ML | Homomorphic Encryption | **This Reference** |
|-----------|-----------------|------------------------|--------------------|
| Data Privacy | ❌ None | ✅ Strong | ✅ Cryptographically enforced boundaries |
| Operational Control | ✅ Full | ❌ None | ✅ Policy‑governed egress |
| Developer Experience | ✅ Familiar | ❌ Complex | ✅ One‑command setup |
| Production Readiness | ✅ Yes | ❌ Research | ✅ Enterprise patterns |

## Get Started

### For Enterprises
- Open a discussion to request an architecture review: https://github.com/jellywish/confidential-cat-counter/discussions/new
- Share your use case; we’ll map it to confidential patterns and policy guardrails

### For Developers

#### Prerequisites

- **Docker** 20.10+ with Docker Compose
- **4GB+ RAM** available
- **2GB+ disk space** available

#### One-Command Setup

```bash
git clone https://github.com/jellywish/confidential-cat-counter.git
cd confidential-cat-counter
./setup.sh
```

The application will be available at:
- **Web App**: http://localhost:3000
- **ML API**: http://localhost:8000/health

#### Test the System

1. Open http://localhost:3000
2. Upload a cat image (try `tests/fixtures/real_cat.jpg`)
3. View encrypted processing in action
4. Check the crypto logs and detection results

## Architecture

```
┌─────────────────┐    Encrypted     ┌─────────────────┐    Plaintext    ┌─────────────────┐
│   Browser       │    Payload       │   Web Client    │    Processing   │   ML Service    │
│                 │                  │                 │                 │                 │
│ ┌─────────────┐ │       HTTPS      │ ┌─────────────┐ │      Redis      │ ┌─────────────┐ │
│ │ AWS Crypto  │ │ ────────────────▶│ │ Validation  │ │ ◀──────────────▶│ │ YOLO Models │ │
│ │   SDK       │ │                  │ │ Decryption  │ │                 │ │  (ONNX)     │ │
│ └─────────────┘ │                  │ └─────────────┘ │                 │ └─────────────┘ │
└─────────────────┘                  └─────────────────┘                 └─────────────────┘
```

**Privacy Boundary**: Plaintext data never leaves the browser until server-side decryption for processing.

## Customer Success Stories (Illustrative)

### 🏥 Regional Health Network — Medical Image Analysis
Challenge: 50k+ MRI scans blocked by HIPAA concerns  
Solution: Privacy‑preserving detection within confidential boundaries  
Result: Earlier detection while maintaining compliance

### 🏦 Global Investment Bank — Fraud Detection
Challenge: Cross‑border analysis blocked by data residency laws  
Solution: Confidential ML analyzes encrypted patterns with policy‑governed egress  
Result: Fewer false positives; regulatory comfort

### ⚖️ AmLaw 100 Firm — Contract Intelligence
Challenge: Privileged documents unusable for ML  
Solution: Policy‑governed classification without exposing raw content  
Result: Faster reviews with confidentiality intact

## Documentation

- **📖 [Architecture Guide](docs/explanation/architecture.md)** - Technical deep dive
- **🛠️ [API Reference](docs/reference/api.md)** - Complete API documentation  
- **🚀 [Deployment Guide](docs/how-to/deployment/)** - Production and development setup
- **🧪 [Testing Guide](docs/how-to/testing/test-guide.md)** - Testing strategy and tools
- **🔗 [Integration Patterns](docs/how-to/examples/integration-patterns.md)** - Reusable code examples

## Development

### Local Development Setup

```bash
# Clone and install dependencies
git clone https://github.com/jellywish/confidential-cat-counter.git
cd confidential-cat-counter

# Set up development environment
./setup.sh --dev

# Run tests
./scripts/test.sh --all

# View logs
docker compose logs -f
```

See [Contributing Guide](CONTRIBUTING.md) for detailed development workflow.

### Testing

```bash
# Run all tests
./scripts/test.sh --all

# Run specific test types  
./scripts/test.sh --unit
./scripts/test.sh --integration
./scripts/test.sh --security
```

## Product Roadmap

### 🎯 Phase 1: Foundation (Complete)
Enterprise‑ready reference architecture with local deployment

### 🚀 Phase 2: Cloud Production
Rego/OPA policies + egress guard, SBOM/signing/provenance; AWS Nitro/Azure CC deployment

### 🌐 Phase 3: Scale & Edge  
Multi‑region deployment, edge confidential computing, mobile support

### 🤖 Phase 4: AI Safety
Advanced policy enforcement, formal specs, automated compliance

## Security

### Security Features

- **Client-Side Encryption**: Data encrypted before leaving browser
- **Input Validation**: Magic byte detection and file type verification
- **Rate Limiting**: Configurable request throttling per IP
- **Content Security Policy**: Strict CSP preventing XSS attacks
- **PII Minimization**: Original filenames and metadata stripped
- **Fail-Closed Design**: Crypto errors prevent data transmission

### Reporting Security Issues

Use [Security Advisory](https://github.com/jellywish/confidential-cat-counter/security/advisories/new)

## License

Licensed under the [Apache License 2.0](LICENSE).

### Third-Party Licenses

All dependencies are compatible with Apache 2.0. See [DEPENDENCY_LICENSES.md](docs/reference/DEPENDENCY_LICENSES.md) for complete license audit.

**ML Models**:
- **YOLO-NAS**: Apache 2.0 (primary model)
- **YOLOv5/8/11**: GPL 3.0 (fallback models, optional)

## Contributing

We welcome contributions! Please see our [Contributing Guide](CONTRIBUTING.md) for:
- Development environment setup
- Code style and testing requirements  
- Pull request process
- Security review procedures

## Support

- **📖 Documentation**: Start with [docs/README.md](docs/README.md)
- **💬 Discussions**: [GitHub Discussions](https://github.com/jellywish/confidential-cat-counter/discussions)
- **🐛 Bug Reports**: [GitHub Issues](https://github.com/jellywish/confidential-cat-counter/issues)

## FAQ

- **Is this homomorphic encryption?** No. This reference uses conventional encryption with decryption in a trusted/attestable environment (and client‑side encryption on the browser). Fully homomorphic encryption (FHE) is not used.
- **Does this use formal verification?** Not yet. The egress guard and policies are designed to be small and testable today, with formal specs on the roadmap.
- **What policy/rules engine is used?** We plan to use Rego (Open Policy Agent). The design and hooks are included; the engine integration is next on the roadmap.
- **What does the app do?** It just counts cats end‑to‑end to demonstrate privacy and policy patterns.
- **Does it count cats well?** No. Accuracy isn’t the goal here—privacy and governance are. I may fine-tune the YOLO-NAS model in the future to learn how to do that. You know who can count cats well if you really need it now? The garbageman can: [“The Garbage Man Can” (The Simpsons)](https://www.youtube.com/watch?v=YihiSqO4jnA).

## Acknowledgments

Built with:
- **[AWS Encryption SDK](https://aws.amazon.com/encryption-sdk/)** for client-side encryption
- **[ONNX Runtime](https://onnxruntime.ai/)** for cross-platform ML inference
- **[Docker](https://docker.com/)** for containerized deployment
- **[FastAPI](https://fastapi.tiangolo.com/)** and **[Express.js](https://expressjs.com/)** for APIs

---

**⚠️ Important**: This is a reference architecture for educational and development purposes. For production deployments, conduct thorough security reviews and adapt the implementation to your specific requirements and compliance needs.<|MERGE_RESOLUTION|>--- conflicted
+++ resolved
@@ -1,12 +1,6 @@
 # Confidential Cat Counter
 
-<<<<<<< HEAD
-<p align="center">
-  <img src="assets/catalyst.png" alt="Confidential Cat Counter" width="420" />
-</p>
-=======
 ![Confidential Cat Counter](./assets/catalyst.png)
->>>>>>> 8b5a1f35
 
 A privacy-preserving machine learning reference architecture demonstrating client-side encryption with server-side ML processing.
 
