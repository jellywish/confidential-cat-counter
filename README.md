--- conflicted
+++ resolved
@@ -1,11 +1,7 @@
 # Confidential Cat Counter
 
 <p align="center">
-<<<<<<< HEAD
-  <img src="./assets/catalyst.png" alt="Catalyst — mascot and icon for Confidential Cat Counter" width="360" />
-=======
   <img src="./assets/catalyst.png" alt="Catalyst — mascot and icon for Confidential Cat Counter" width="256" />
->>>>>>> 35b2dfd2
   <br/>
   <sub><b>Catalyst</b> — the project mascot and icon, inspired by Pushkin’s learned cat.</sub>
 </p>
